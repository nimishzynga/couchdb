--- conflicted
+++ resolved
@@ -16,7 +16,6 @@
 -include_lib("couch_set_view/include/couch_set_view.hrl").
 
 -export([start_compact/3, start_compact/4, start_compact/6, cancel_compact/5]).
--export([merge_files/4]).
 
 -define(SORTED_CHUNK_SIZE, 1024 * 1024).
 
@@ -274,112 +273,34 @@
 apply_log(Group, [[] | _], NewSeqs, _TmpDir) ->
     #set_view_group{
         id_btree = IdBtree,
-<<<<<<< HEAD
-        index_header = Header,
-        mod = Mod
-=======
+        mod = Mod,
         views = Views,
         index_header = Header
->>>>>>> 1969a700
     } = Group,
     Group#set_view_group{
         index_header = Header#set_view_index_header{
             seqs = NewSeqs,
             id_btree_state = couch_btree:get_state(IdBtree),
-            view_states = [couch_btree:get_state(V#set_view.btree) || V <- Views]
+            view_states = [Mod:get_state(V#set_view.indexer) || V <- Views]
         }
     };
 apply_log(Group, LogFiles, NewSeqs, TmpDir) ->
     #set_view_group{
-        id_btree = IdBtree
+        id_btree = IdBtree,
+        mod = Mod
     } = Group,
 
-<<<<<<< HEAD
-    [IdLogFiles | ViewLogFiles] = LogFiles,
-    IdMergeFile = merge_files(IdLogFiles, TmpDir, Group, "i"),
-=======
     {Batch, LogFiles2} = get_file_batch(LogFiles),
 
     [IdMergeFile | ViewLogFiles] = Batch,
->>>>>>> 1969a700
     {ok, NewIdBtree, _, _} = couch_set_view_updater_helper:update_btree(
         IdBtree, IdMergeFile, ?SORTED_CHUNK_SIZE),
     ok = file2:delete(IdMergeFile),
 
-<<<<<<< HEAD
-    NewViews = Mod:apply_log(Group, ViewLogFiles, TmpDir),
-=======
-    NewViews = lists:zipwith(
-        fun(#set_view{btree = Bt} = V, MergeFile) ->
-           {ok, NewBt, _, _} = couch_set_view_updater_helper:update_btree(
-               Bt, MergeFile, ?SORTED_CHUNK_SIZE),
-           ok = file2:delete(MergeFile),
-           V#set_view{btree = NewBt}
-        end,
-        Group#set_view_group.views, ViewLogFiles),
->>>>>>> 1969a700
+    NewViews = Mod:apply_log(Group, ViewLogFiles),
 
     Group2 = Group#set_view_group{
         id_btree = NewIdBtree,
-<<<<<<< HEAD
-        views = NewViews,
-        index_header = Header#set_view_index_header{
-            seqs = NewSeqs,
-            id_btree_state = couch_btree:get_state(NewIdBtree),
-            view_states = [Mod:get_state(V#set_view.indexer) || V <- NewViews]
-        }
-    }.
-
-
-merge_files([F], _TmpDir, _Group, _ViewFileType) ->
-    F;
-merge_files(Files, TmpDir, Group, ViewFileType) ->
-    NewFile = couch_set_view_util:new_sort_file_path(TmpDir, compactor),
-    FileMergerCmd = case os:find_executable("couch_view_file_merger") of
-    false ->
-        throw(<<"couch_view_file_merger command not found">>);
-    Cmd ->
-        Cmd
-    end,
-    PortOpts = [exit_status, use_stdio, stderr_to_stdout, {line, 4096}, binary],
-    Merger = open_port({spawn_executable, FileMergerCmd}, PortOpts),
-    MergerInput = [
-        ViewFileType, $\n,
-        integer_to_list(length(Files)), $\n,
-        string:join(Files, "\n"), $\n,
-        NewFile, $\n
-    ],
-    true = port_command(Merger, MergerInput),
-    try
-        file_merger_wait_loop(Merger, Group, []),
-        NewFile
-    after
-        catch port_close(Merger)
-    end.
-
-
-file_merger_wait_loop(Port, Group, Acc) ->
-    receive
-    {Port, {exit_status, 0}} ->
-        ok;
-    {Port, {exit_status, Status}} ->
-        throw({file_merger_exit, Status});
-    {Port, {data, {noeol, Data}}} ->
-        file_merger_wait_loop(Port, Group, [Data | Acc]);
-    {Port, {data, {eol, Data}}} ->
-        #set_view_group{
-            set_name = SetName,
-            name = DDocId,
-            type = Type
-        } = Group,
-        Msg = lists:reverse([Data | Acc]),
-        ?LOG_ERROR("Set view `~s`, ~s group `~s`, received error from file merger: ~s",
-                   [SetName, Type, DDocId, Msg]),
-        file_merger_wait_loop(Port, Group, []);
-    {Port, Error} ->
-        throw({file_merger_error, Error})
-    end.
-=======
         views = NewViews
     },
     apply_log(Group2, LogFiles2, NewSeqs, TmpDir).
@@ -392,5 +313,4 @@
             {[First | AccBatch], [Rest | AccLogFiles2]}
         end,
         {[], []},
-        LogFiles).
->>>>>>> 1969a700
+        LogFiles).